import ChainManager from '@/LLMProviders/chainManager';
import EmbeddingsManager from '@/LLMProviders/embeddingManager';
import { LangChainParams, SetChainOptions } from '@/aiParams';
import { ChainType } from '@/chainFactory';
import { AddPromptModal } from "@/components/AddPromptModal";
import { AdhocPromptModal } from "@/components/AdhocPromptModal";
import { ChatNoteContextModal } from "@/components/ChatNoteContextModal";
import CopilotView from '@/components/CopilotView';
import { LanguageModal } from "@/components/LanguageModal";
import { ListPromptModal } from "@/components/ListPromptModal";
import { ToneModal } from "@/components/ToneModal";
import {
  CHAT_VIEWTYPE, DEFAULT_SETTINGS, DEFAULT_SYSTEM_PROMPT, VAULT_VECTOR_STORE_STRATEGY,
} from '@/constants';
import { CopilotSettingTab, CopilotSettings } from '@/settings/SettingsPage';
import SharedState from '@/sharedState';
import { sanitizeSettings } from "@/utils";
import VectorDBManager, { VectorStoreDocument } from '@/vectorDBManager';
import { Server } from 'http';
import { Editor, Notice, Plugin, TFile, WorkspaceLeaf } from 'obsidian';
import PouchDB from 'pouchdb';


interface CustomPrompt {
  _id: string;
  _rev?: string;
  prompt: string;
}

export default class CopilotPlugin extends Plugin {
  settings: CopilotSettings;
  // A chat history that stores the messages sent and received
  // Only reset when the user explicitly clicks "New Chat"
  sharedState: SharedState;
  chainManager: ChainManager;
  activateViewPromise: Promise<void> | null = null;
  chatIsVisible = false;
  dbPrompts: PouchDB.Database;
  dbVectorStores: PouchDB.Database;
  embeddingsManager: EmbeddingsManager;
  server: Server | null = null;

  isChatVisible = () => this.chatIsVisible;

  async onload(): Promise<void> {
    await this.loadSettings();
    this.addSettingTab(new CopilotSettingTab(this.app, this));
    // Always have one instance of sharedState and chainManager in the plugin
    this.sharedState = new SharedState();
    const langChainParams = this.getChainManagerParams();
    this.chainManager = new ChainManager(langChainParams);

    this.dbPrompts = new PouchDB<CustomPrompt>('copilot_custom_prompts');
    this.dbVectorStores = new PouchDB<VectorStoreDocument>('copilot_vector_stores');
    this.embeddingsManager = EmbeddingsManager.getInstance(langChainParams);

    VectorDBManager.initializeDB(this.dbVectorStores);

    this.registerView(
      CHAT_VIEWTYPE,
      (leaf: WorkspaceLeaf) => new CopilotView(leaf, this)
    );

    this.addCommand({
      id: 'chat-toggle-window',
      name: 'Toggle Copilot Chat Window',
      callback: () => {
        this.toggleView();
      }
    });

    this.addCommand({
      id: 'chat-toggle-window-note-area',
      name: 'Toggle Copilot Chat Window in Note Area',
      callback: () => {
        this.toggleViewNoteArea();
      }
    });

    this.addRibbonIcon('message-square', 'Copilot Chat', (evt: MouseEvent) => {
      this.toggleView();
    });

    this.addCommand({
      id: 'fix-grammar-prompt',
      name: 'Fix grammar and spelling of selection',
      editorCallback: (editor: Editor) => {
        this.processSelection(editor, 'fixGrammarSpellingSelection');
      },
    });

    this.addCommand({
      id: 'summarize-prompt',
      name: 'Summarize selection',
      editorCallback: (editor: Editor) => {
        this.processSelection(editor, 'summarizeSelection');
      },
    });

    this.addCommand({
      id: 'generate-toc-prompt',
      name: 'Generate table of contents for selection',
      editorCallback: (editor: Editor) => {
        this.processSelection(editor, 'tocSelection');
      },
    });

    this.addCommand({
      id: 'generate-glossary-prompt',
      name: 'Generate glossary for selection',
      editorCallback: (editor: Editor) => {
        this.processSelection(editor, 'glossarySelection');
      },
    });


    this.addCommand({
      id: 'simplify-prompt',
      name: 'Simplify selection',
      editorCallback: (editor: Editor) => {
        this.processSelection(editor, 'simplifySelection');
      },
    });

    this.addCommand({
      id: 'emojify-prompt',
      name: 'Emojify selection',
      editorCallback: (editor: Editor) => {
        this.processSelection(editor, 'emojifySelection');
      },
    });

    this.addCommand({
      id: 'remove-urls-prompt',
      name: 'Remove URLs from selection',
      editorCallback: (editor: Editor) => {
        this.processSelection(editor, 'removeUrlsFromSelection');
      },
    });

    this.addCommand({
      id: 'rewrite-tweet-prompt',
      name: 'Rewrite selection to a tweet',
      editorCallback: (editor: Editor) => {
        this.processSelection(editor, 'rewriteTweetSelection');
      },
    });

    this.addCommand({
      id: 'rewrite-tweet-thread-prompt',
      name: 'Rewrite selection to a tweet thread',
      editorCallback: (editor: Editor) => {
        this.processSelection(editor, 'rewriteTweetThreadSelection');
      },
    });

    this.addCommand({
      id: 'make-shorter-prompt',
      name: 'Make selection shorter',
      editorCallback: (editor: Editor) => {
        this.processSelection(editor, 'rewriteShorterSelection');
      },
    });

    this.addCommand({
      id: 'make-longer-prompt',
      name: 'Make selection longer',
      editorCallback: (editor: Editor) => {
        this.processSelection(editor, 'rewriteLongerSelection');
      },
    });

    this.addCommand({
      id: 'eli5-prompt',
      name: 'Explain selection like I\'m 5',
      editorCallback: (editor: Editor) => {
        this.processSelection(editor, 'eli5Selection');
      },
    });

    this.addCommand({
      id: 'press-release-prompt',
      name: 'Rewrite selection to a press release',
      editorCallback: (editor: Editor) => {
        this.processSelection(editor, 'rewritePressReleaseSelection');
      },
    });

    this.addCommand({
      id: 'translate-selection-prompt',
      name: 'Translate selection',
      editorCallback: (editor: Editor) => {
        new LanguageModal(this.app, (language) => {
          if (!language) {
            new Notice('Please select a language.');
            return;
          }
          this.processSelection(editor, 'translateSelection', language);
        }).open();
      },
    });

    this.addCommand({
      id: 'change-tone-prompt',
      name: 'Change tone of selection',
      editorCallback: (editor: Editor) => {
        new ToneModal(this.app, (tone) => {
          if (!tone) {
            new Notice('Please select a tone.');
            return;
          }
          this.processSelection(editor, 'changeToneSelection', tone);
        }).open();
      },
    });

    this.addCommand({
      id: 'count-tokens',
      name: 'Count words and tokens in selection',
      editorCallback: (editor: Editor) => {
        this.processSelection(editor, 'countTokensSelection');
      },
    });

    this.addCommand({
      id: 'add-custom-prompt',
      name: 'Add custom prompt for selection',
      editorCallback: (editor: Editor) => {
        new AddPromptModal(this.app, async (title: string, prompt: string) => {
          try {
            // Save the prompt to the database
            await this.dbPrompts.put({ _id: title, prompt: prompt });
            new Notice('Custom prompt saved successfully.');
          } catch (e) {
            new Notice('Error saving custom prompt. Please check if the title already exists.');
            console.error(e);
          }
        }).open();
      },
    });

    this.addCommand({
      id: 'apply-custom-prompt',
      name: 'Apply custom prompt to selection',
      editorCallback: (editor: Editor) => {
        this.fetchPromptTitles().then((promptTitles: string[]) => {
          new ListPromptModal(this.app, promptTitles, async (promptTitle: string) => {
            if (!promptTitle) {
              new Notice('Please select a prompt title.');
              return;
            }
            try {
              const doc = await this.dbPrompts.get(promptTitle) as CustomPrompt;
              if (!doc.prompt) {
                new Notice(`No prompt found with the title "${promptTitle}".`);
                return;
              }
              this.processSelection(editor, 'applyCustomPromptSelection', doc.prompt);
            } catch (err) {
              if (err.name === 'not_found') {
                new Notice(`No prompt found with the title "${promptTitle}".`);
              } else {
                console.error(err);
                new Notice('An error occurred.');
              }
            }
          }).open();
        });
      },
    });

    this.addCommand({
      id: 'apply-adhoc-prompt',
      name: 'Apply ad-hoc custom prompt to selection',
      editorCallback: async (editor: Editor) => {
          const modal = new AdhocPromptModal(this.app, async (adhocPrompt: string) => {
              try {
                  this.processSelection(editor, 'applyAdhocPromptSelection', adhocPrompt);
              } catch (err) {
                  console.error(err);
                  new Notice('An error occurred.');
              }
          });

          modal.open();
      },
  });

    this.addCommand({
      id: 'delete-custom-prompt',
      name: 'Delete custom prompt',
      checkCallback: (checking: boolean) => {
        if (checking) {
          return true;
        }

        this.fetchPromptTitles().then((promptTitles: string[]) => {
          new ListPromptModal(this.app, promptTitles, async (promptTitle: string) => {
            if (!promptTitle) {
              new Notice('Please select a prompt title.');
              return;
            }

            try {
              const doc = await this.dbPrompts.get(promptTitle);
              if (doc._rev) {
                await this.dbPrompts.remove(doc as PouchDB.Core.RemoveDocument);
                new Notice(`Prompt "${promptTitle}" has been deleted.`);
              } else {
                new Notice(`Failed to delete prompt "${promptTitle}": No revision found.`);
              }
            } catch (err) {
              if (err.name === 'not_found') {
                new Notice(`No prompt found with the title "${promptTitle}".`);
              } else {
                console.error(err);
                new Notice('An error occurred while deleting the prompt.');
              }
            }
          }).open();
        });

        return true;
      },
    });

    this.addCommand({
      id: 'edit-custom-prompt',
      name: 'Edit custom prompt',
      checkCallback: (checking: boolean) => {
        if (checking) {
          return true;
        }

        this.fetchPromptTitles().then((promptTitles: string[]) => {
          new ListPromptModal(this.app, promptTitles, async (promptTitle: string) => {
            if (!promptTitle) {
              new Notice('Please select a prompt title.');
              return;
            }

            try {
              const doc = await this.dbPrompts.get(promptTitle) as CustomPrompt;
              if (doc.prompt) {
                new AddPromptModal(this.app, (title: string, newPrompt: string) => {
                  this.dbPrompts.put({
                    ...doc,
                    prompt: newPrompt,
                  });
                  new Notice(`Prompt "${title}" has been updated.`);
                }, doc._id, doc.prompt, true).open();
              } else {
                new Notice(`No prompt found with the title "${promptTitle}".`);
              }
            } catch (err) {
              if (err.name === 'not_found') {
                new Notice(`No prompt found with the title "${promptTitle}".`);
              } else {
                console.error(err);
                new Notice('An error occurred.');
              }
            }
          }).open();
        });

        return true;
      },
    });

    this.addCommand({
      id: 'clear-local-vector-store',
      name: 'Clear local vector store',
      callback: async () => {
        try {
          // Clear the vectorstore db
          await this.dbVectorStores.destroy();
          // Reinitialize the database
          this.dbVectorStores = new PouchDB<VectorStoreDocument>('copilot_vector_stores');
          // Make sure to update the instance with VectorDBManager
          VectorDBManager.updateDBInstance(this.dbVectorStores);
          new Notice('Local vector store cleared successfully.');
          console.log('Local vector store cleared successfully, new instance created.');
        } catch (err) {
          console.error("Error clearing the local vector store:", err);
          new Notice('An error occurred while clearing the local vector store.');
        }
      }
    });

    this.addCommand({
<<<<<<< HEAD
      id: 'garbage-collect-vector-store',
      name: 'Garbage collect vector store (remove files that no longer exist in vault)',
      callback: async () => {
        try {
          const files = this.app.vault.getMarkdownFiles()
          const filePaths = files.map((file) => file.path)
          const indexedFiles = await VectorDBManager.getNoteFiles()
          const indexedFilePaths = indexedFiles.map((file) => file.path)
          const filesToDelete = indexedFilePaths.filter((filePath) => !filePaths.includes(filePath))

          const deletePromises = filesToDelete.map(async (filePath) => {
            VectorDBManager.removeMemoryVectors(VectorDBManager.getDocumentHash(filePath));
          })

          await Promise.all(deletePromises);

          new Notice('Local vector store garbage collected successfully.');
          console.log('Local vector store garbage collected successfully, new instance created.');
        } catch (err) {
          console.error("Error clearing the local vector store:", err);
          new Notice('An error occurred while clearing the local vector store.');
        }
      }
    });

    this.addCommand({
      id: 'save-vault-to-vector-store',
      name: 'Save vault to vector store',
      callback: async () => {
        try {
          const indexedFileCount = await this.saveVaultToVectorStore();

          new Notice(`${indexedFileCount} vault files saved to vector store successfully.`);
          console.log(`${indexedFileCount} vault files saved to vector store successfully.`);
        } catch (err) {
          console.error("Error saving vault to vector store:", err);
          new Notice('An error occurred while saving vault to vector store.');
        }
      }
    })

    this.registerEvent(this.app.vault.on('delete', (file) => {
      const docHash = VectorDBManager.getDocumentHash(file.path)
      VectorDBManager.removeMemoryVectors(docHash);
    }))

    this.registerEvent(this.app.vault.on('rename', async (abstractFile, oldPath) => {
      if (this.settings.saveVaultToVectorStore !== VAULT_VECTOR_STORE_STRATEGY.ON_STARTUP_AND_SAVE) return;

      const file = this.app.vault.getFiles().filter((file) => file.path === abstractFile.path).pop()
      if (!file) {
        new Notice('File not found.');
        return;
      }

      await this.saveFileToVectorStore(file)

      const oldDocHash = VectorDBManager.getDocumentHash(oldPath)
      await VectorDBManager.removeMemoryVectors(oldDocHash);
    }))

    this.registerEvent(this.app.vault.on('create', async (abstractFile) => {
      if (this.settings.saveVaultToVectorStore !== VAULT_VECTOR_STORE_STRATEGY.ON_STARTUP_AND_SAVE) return;

      const file = this.app.vault.getFiles().filter((file) => file.path === abstractFile.path).pop()
      if (!file) {
        new Notice('File not found.');
        return;
      }

      await this.saveFileToVectorStore(file)
    }))

    this.registerEvent(this.app.vault.on('modify', async (abstractFile) => {
      if (this.settings.saveVaultToVectorStore !== VAULT_VECTOR_STORE_STRATEGY.ON_STARTUP_AND_SAVE) return;

      const file = this.app.vault.getFiles().filter((file) => file.path === abstractFile.path).pop()
      if (!file) {
        new Notice('File not found.');
        return;
      }

      await this.saveFileToVectorStore(file)
    }))

    // Save vault to vector store on startup and after loading all commands
    // This can take a while, so we don't want to block the startup process
    if (this.settings.saveVaultToVectorStore === VAULT_VECTOR_STORE_STRATEGY.ON_STARTUP || this.settings.saveVaultToVectorStore === VAULT_VECTOR_STORE_STRATEGY.ON_STARTUP_AND_SAVE) {
      try {
        await this.saveVaultToVectorStore();
      } catch (err) {
        console.error("Error saving vault to vector store:", err);
        new Notice('An error occurred while saving vault to vector store.');
      }
    }

  }

  async saveFileToVectorStore(file: TFile): Promise<void> {
    const embeddingInstance = this.embeddingsManager.getEmbeddingsAPI();
    if (!embeddingInstance) {
      new Notice('Embedding instance not found.');
      return;
    }
    const fileContent = await this.app.vault.cachedRead(file)
    const fileMetadata = this.app.metadataCache.getFileCache(file)
    const noteFile = {
      basename: file.basename,
      path: file.path,
      mtime: file.stat.mtime,
      content: fileContent,
      metadata: fileMetadata?.frontmatter ?? {},
    }
    VectorDBManager.loadFile(noteFile, embeddingInstance)
  }

  async saveVaultToVectorStore(overwrite?: boolean): Promise<number> {
    const embeddingInstance = this.embeddingsManager.getEmbeddingsAPI();
    if (!embeddingInstance) {
      throw new Error('Embedding instance not found.');
    }
    const latestMtime = await VectorDBManager.getLatestFileMtime()

    const files = this.app.vault.getMarkdownFiles().filter((file) => {
      if (!latestMtime || overwrite) return true
      return file.stat.mtime > latestMtime
    })
    const fileContents: string[] = await Promise.all(
      files.map((file) => this.app.vault.cachedRead(file))
    )
    const fileMetadatas = files.map((file) => this.app.metadataCache.getFileCache(file))

    const loadPromises = files.map(async (file, index) => {
      const noteFile = {
        basename: file.basename,
        path: file.path,
        mtime: file.stat.mtime,
        content: fileContents[index],
        metadata: fileMetadatas[index]?.frontmatter ?? {},
      }
      return VectorDBManager.loadFile(noteFile, embeddingInstance)
    })

    await Promise.all(loadPromises);

    return files.length;
=======
      id: 'set-chat-note-context',
      name: 'Set note context for Chat mode',
      callback: async () => {
        new ChatNoteContextModal(this.app, this.settings, async (path: string) => {
          // Store the path in the plugin's settings, default to empty string
          this.settings.chatNoteContextPath = path;
          await this.saveSettings();
        }).open();
      },
    });
>>>>>>> 82a46b76
  }

  processSelection(editor: Editor, eventType: string, eventSubtype?: string) {
    if (editor.somethingSelected() === false) {
      new Notice('Please select some text to rewrite.');
      return;
    }
    const selectedText = editor.getSelection();

    const isChatWindowActive = this.app.workspace
      .getLeavesOfType(CHAT_VIEWTYPE).length > 0;

    if (!isChatWindowActive) {
      this.activateView();
    }

    setTimeout(() => {
      // Without the timeout, the view is not yet active
      const activeCopilotView = this.app.workspace
        .getLeavesOfType(CHAT_VIEWTYPE)
        .find((leaf) => leaf.view instanceof CopilotView)?.view as CopilotView;
      if (selectedText && activeCopilotView) {
        activeCopilotView.emitter.emit(eventType, selectedText, eventSubtype);
      }
    }, 0);
  }

  toggleView() {
    const leaves = this.app.workspace.getLeavesOfType(CHAT_VIEWTYPE);
    leaves.length > 0 ? this.deactivateView() : this.activateView();
  }

  async activateView() {
    this.app.workspace.detachLeavesOfType(CHAT_VIEWTYPE);
    this.activateViewPromise = this.app.workspace.getRightLeaf(false).setViewState({
      type: CHAT_VIEWTYPE,
      active: true,
    });
    await this.activateViewPromise;
    this.app.workspace.revealLeaf(this.app.workspace.getLeavesOfType(CHAT_VIEWTYPE)[0]);
    this.chatIsVisible = true;
  }

  async deactivateView() {
    this.app.workspace.detachLeavesOfType(CHAT_VIEWTYPE);
    this.chatIsVisible = false;
  }

  async toggleViewNoteArea() {
    const leaves = this.app.workspace.getLeavesOfType(CHAT_VIEWTYPE);
    leaves.length > 0 ? this.deactivateView() : this.activateViewNoteArea();
  }

  async activateViewNoteArea() {
    this.app.workspace.detachLeavesOfType(CHAT_VIEWTYPE);
    this.activateViewPromise = this.app.workspace.getLeaf(true).setViewState({
      type: CHAT_VIEWTYPE,
      active: true,
    });
    await this.activateViewPromise;
    this.app.workspace.revealLeaf(this.app.workspace.getLeavesOfType(CHAT_VIEWTYPE)[0]);
    this.chatIsVisible = true;
  }

  async loadSettings() {
    this.settings = Object.assign({}, DEFAULT_SETTINGS, await this.loadData());
  }

  async saveSettings(): Promise<void> {
    await this.saveData(this.settings);
  }

  async fetchPromptTitles(): Promise<string[]> {
    const response = await this.dbPrompts.allDocs({ include_docs: true });
    return response.rows
      .map(row => (row.doc as CustomPrompt)?._id)
      .filter(Boolean) as string[];
  }

  getChainManagerParams(): LangChainParams {
    const {
      openAIApiKey,
      huggingfaceApiKey,
      cohereApiKey,
      anthropicApiKey,
      azureOpenAIApiKey,
      azureOpenAIApiInstanceName,
      azureOpenAIApiDeploymentName,
      azureOpenAIApiVersion,
      azureOpenAIApiEmbeddingDeploymentName,
      googleApiKey,
      openRouterAiApiKey,
      openRouterModel,
      embeddingModel,
      temperature,
      maxTokens,
      contextTurns,
      embeddingProvider,
      ollamaModel,
      ollamaBaseUrl,
      lmStudioPort,
    } = sanitizeSettings(this.settings);
    return {
      openAIApiKey,
      huggingfaceApiKey,
      cohereApiKey,
      anthropicApiKey,
      azureOpenAIApiKey,
      azureOpenAIApiInstanceName,
      azureOpenAIApiDeploymentName,
      azureOpenAIApiVersion,
      azureOpenAIApiEmbeddingDeploymentName,
      googleApiKey,
      openRouterAiApiKey,
      openRouterModel: openRouterModel || DEFAULT_SETTINGS.openRouterModel,
      ollamaModel: ollamaModel || DEFAULT_SETTINGS.ollamaModel,
      ollamaBaseUrl: ollamaBaseUrl || DEFAULT_SETTINGS.ollamaBaseUrl,
      lmStudioPort: lmStudioPort || DEFAULT_SETTINGS.lmStudioPort,
      model: this.settings.defaultModel,
      modelDisplayName: this.settings.defaultModelDisplayName,
      embeddingModel: embeddingModel || DEFAULT_SETTINGS.embeddingModel,
      temperature: Number(temperature),
      maxTokens: Number(maxTokens),
      systemMessage: this.settings.userSystemPrompt || DEFAULT_SYSTEM_PROMPT,
      chatContextTurns: Number(contextTurns),
      embeddingProvider: embeddingProvider,
      chainType: ChainType.LLM_CHAIN,  // Set LLM_CHAIN as default ChainType
      options: { forceNewCreation: true } as SetChainOptions,
      openAIProxyBaseUrl: this.settings.openAIProxyBaseUrl,
    };
  }
}<|MERGE_RESOLUTION|>--- conflicted
+++ resolved
@@ -273,18 +273,18 @@
       id: 'apply-adhoc-prompt',
       name: 'Apply ad-hoc custom prompt to selection',
       editorCallback: async (editor: Editor) => {
-          const modal = new AdhocPromptModal(this.app, async (adhocPrompt: string) => {
-              try {
-                  this.processSelection(editor, 'applyAdhocPromptSelection', adhocPrompt);
-              } catch (err) {
-                  console.error(err);
-                  new Notice('An error occurred.');
-              }
-          });
-
-          modal.open();
-      },
-  });
+        const modal = new AdhocPromptModal(this.app, async (adhocPrompt: string) => {
+          try {
+            this.processSelection(editor, 'applyAdhocPromptSelection', adhocPrompt);
+          } catch (err) {
+            console.error(err);
+            new Notice('An error occurred.');
+          }
+        });
+
+        modal.open();
+      },
+    });
 
     this.addCommand({
       id: 'delete-custom-prompt',
@@ -388,7 +388,6 @@
     });
 
     this.addCommand({
-<<<<<<< HEAD
       id: 'garbage-collect-vector-store',
       name: 'Garbage collect vector store (remove files that no longer exist in vault)',
       callback: async () => {
@@ -429,6 +428,18 @@
         }
       }
     })
+
+    this.addCommand({
+      id: 'set-chat-note-context',
+      name: 'Set note context for Chat mode',
+      callback: async () => {
+        new ChatNoteContextModal(this.app, this.settings, async (path: string) => {
+          // Store the path in the plugin's settings, default to empty string
+          this.settings.chatNoteContextPath = path;
+          await this.saveSettings();
+        }).open();
+      },
+    });
 
     this.registerEvent(this.app.vault.on('delete', (file) => {
       const docHash = VectorDBManager.getDocumentHash(file.path)
@@ -535,18 +546,6 @@
     await Promise.all(loadPromises);
 
     return files.length;
-=======
-      id: 'set-chat-note-context',
-      name: 'Set note context for Chat mode',
-      callback: async () => {
-        new ChatNoteContextModal(this.app, this.settings, async (path: string) => {
-          // Store the path in the plugin's settings, default to empty string
-          this.settings.chatNoteContextPath = path;
-          await this.saveSettings();
-        }).open();
-      },
-    });
->>>>>>> 82a46b76
   }
 
   processSelection(editor: Editor, eventType: string, eventSubtype?: string) {
